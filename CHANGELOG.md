# Changelog

All notable changes to this project will be documented in this file.

The format is based on [Keep a Changelog](https://keepachangelog.com/en/1.0.0/),
and this project adheres to [Semantic Versioning](https://semver.org/spec/v2.0.0.html).

<<<<<<< HEAD
## [0.3.0] - 2025-12-16

### Added
- Session templates support for creating sessions from predefined configurations
  - `sxn templates list` to view available templates
  - `sxn templates show <name>` to view template details
  - `--template` option for `sxn sessions add` to create sessions from templates
- TemplateManager for template operations and validation
- TemplatesConfig for loading templates from `templates.yml`
- Session template error classes for better error handling

### Fixed
- Project rules now correctly apply when creating sessions from templates
=======
## [0.4.0] - 2025-12-17

### Added
- **MCP Server**: Model Context Protocol server for AI assistant integration
  - Enables Claude Code and other AI assistants to manage sessions programmatically
  - STDIO and HTTP transport support
  - Session management tools: create, list, get, delete, archive, activate, swap
  - Worktree management tools: list, add, remove
  - Project management tools: list, add, get
  - Template and rules tools for automation
  - Guided workflow prompts for session creation
  - Dynamic resources for session data access
- New CLI command: `sxn mcp start` to launch the MCP server
- New binary: `sxn-mcp` for direct MCP server execution
- `--template` option for `sxn sessions add` command

### Documentation
- Added MCP_IMPLEMENTATION.md with architecture and usage details
>>>>>>> dad436b5

## [0.2.5] - 2025-11-30

### Added
- `sxn enter` command to quickly navigate to current session directory
- `sxn current enter` subcommand as alternative way to enter session
- `--path` option for `sxn current` to output only the session path
- `sxn shell` command to install shell integration (idempotent)
  - Auto-detects shell type (bash/zsh)
  - Installs `sxn-enter` function to shell config
  - Supports `--uninstall` to remove integration
  - Supports `--shell-type` to specify shell explicitly

## [0.2.4] - 2025-11-30

### Added
- Interactive worktree wizard after session creation
  - Prompts to add worktrees with descriptive explanations
  - Supports adding multiple worktrees in sequence
  - Explains branch options including remote tracking syntax
- `--skip-worktree` flag to bypass the wizard when creating sessions
- `--verbose` flag for worktree debugging with detailed git output

### Changed
- Sessions now automatically switch to newly created session (no need to run `sxn use` afterwards)
- Improved project manager to safely handle nil projects configuration

### Fixed
- Fixed test mocks for verbose parameter in worktree operations
- Fixed version spec to support semver pre-release format

## [0.2.3] - 2025-09-16

### Added
- Smart branch defaults: worktrees now use session name as default branch
- Remote branch tracking with `remote:` prefix syntax (e.g., `sxn worktree add project remote:origin/feature`)
- Automatic orphaned worktree recovery and cleanup
- Enhanced error messages with actionable suggestions

### Changed
- Improved worktree creation logic to handle existing/orphaned states
- Better error handling for remote branch operations
- Updated CLI documentation with new branch options

### Fixed
- Orphaned worktree cleanup now works for both existing and missing directories
- Worktree creation properly handles branch conflicts
- Test suite compatibility with new worktree features

## [0.2.1] - 2025-01-20

### Fixed
- Fixed SQLite3 datatype mismatch error when listing sessions
- Fixed `sxn list` showing no sessions even when sessions exist
- Improved type coercion for database parameters
- Enhanced error logging for SQLite3 errors

## [0.2.0] - 2025-01-20

### Added
- Complete session management system for multi-repository development
- Git worktree integration with intelligent project rules
- Secure automation with template engine (Liquid-based)
- SQLite-based session database for persistent state
- Configuration management with hierarchical settings
- Rules engine for project-specific automation
- Project detector for automatic project type identification
- MCP (Model Context Protocol) server integration
- Comprehensive security layer with path validation and command execution controls
- Template processing with security sandboxing
- Progress bars and interactive CLI prompts
- Full test suite with 2,324 tests and 87.75% branch coverage

### Changed
- Improved performance test thresholds for CI environments
- Replaced thread-based stress tests with sequential operations to prevent hanging
- Relaxed memory leak test thresholds for CI compatibility
- Updated Ruby version requirement to 3.2.0+

### Fixed
- Ruby 3.2 compatibility issues with hash inspection format
- Performance test timing issues in CI environments
- Template security caching test reliability
- RuboCop compliance with appropriate metric relaxations

### Security
- Implemented comprehensive path traversal protection
- Added secure command execution with whitelisting
- Template sandboxing to prevent code injection
- Sensitive file handling with encryption support

## [0.1.0] - 2025-01-19

### Added
- Initial placeholder release
- Basic gem structure

[0.3.0]: https://github.com/idl3/sxn/compare/v0.2.5...v0.3.0
[0.2.5]: https://github.com/idl3/sxn/compare/v0.2.4...v0.2.5
[0.2.4]: https://github.com/idl3/sxn/compare/v0.2.3...v0.2.4
[0.2.3]: https://github.com/idl3/sxn/compare/v0.2.1...v0.2.3
[0.2.1]: https://github.com/idl3/sxn/compare/v0.2.0...v0.2.1
[0.2.0]: https://github.com/idl3/sxn/compare/v0.1.0...v0.2.0
[0.1.0]: https://github.com/idl3/sxn/releases/tag/v0.1.0<|MERGE_RESOLUTION|>--- conflicted
+++ resolved
@@ -5,21 +5,6 @@
 The format is based on [Keep a Changelog](https://keepachangelog.com/en/1.0.0/),
 and this project adheres to [Semantic Versioning](https://semver.org/spec/v2.0.0.html).
 
-<<<<<<< HEAD
-## [0.3.0] - 2025-12-16
-
-### Added
-- Session templates support for creating sessions from predefined configurations
-  - `sxn templates list` to view available templates
-  - `sxn templates show <name>` to view template details
-  - `--template` option for `sxn sessions add` to create sessions from templates
-- TemplateManager for template operations and validation
-- TemplatesConfig for loading templates from `templates.yml`
-- Session template error classes for better error handling
-
-### Fixed
-- Project rules now correctly apply when creating sessions from templates
-=======
 ## [0.4.0] - 2025-12-17
 
 ### Added
@@ -34,11 +19,23 @@
   - Dynamic resources for session data access
 - New CLI command: `sxn mcp start` to launch the MCP server
 - New binary: `sxn-mcp` for direct MCP server execution
-- `--template` option for `sxn sessions add` command
 
 ### Documentation
 - Added MCP_IMPLEMENTATION.md with architecture and usage details
->>>>>>> dad436b5
+
+## [0.3.0] - 2025-12-16
+
+### Added
+- Session templates support for creating sessions from predefined configurations
+  - `sxn templates list` to view available templates
+  - `sxn templates show <name>` to view template details
+  - `--template` option for `sxn sessions add` to create sessions from templates
+- TemplateManager for template operations and validation
+- TemplatesConfig for loading templates from `templates.yml`
+- Session template error classes for better error handling
+
+### Fixed
+- Project rules now correctly apply when creating sessions from templates
 
 ## [0.2.5] - 2025-11-30
 
@@ -136,6 +133,7 @@
 - Initial placeholder release
 - Basic gem structure
 
+[0.4.0]: https://github.com/idl3/sxn/compare/v0.3.0...v0.4.0
 [0.3.0]: https://github.com/idl3/sxn/compare/v0.2.5...v0.3.0
 [0.2.5]: https://github.com/idl3/sxn/compare/v0.2.4...v0.2.5
 [0.2.4]: https://github.com/idl3/sxn/compare/v0.2.3...v0.2.4
