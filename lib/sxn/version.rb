--- conflicted
+++ resolved
@@ -1,9 +1,5 @@
 # frozen_string_literal: true
 
 module Sxn
-<<<<<<< HEAD
-  VERSION = "0.3.0"
-=======
   VERSION = "0.4.0"
->>>>>>> dad436b5
 end