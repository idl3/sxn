# frozen_string_literal: true

require "spec_helper"

RSpec.describe Sxn::VERSION do
  it "is defined as a string" do
    expect(Sxn::VERSION).to be_a(String)
  end

  it "follows semantic versioning format" do
    # Supports standard semver with optional pre-release suffix (e.g., 0.2.3, 0.2.3-alpha)
    expect(Sxn::VERSION).to match(/\A\d+\.\d+\.\d+(-[\w.]+)?\z/)
  end

  it "is not empty" do
    expect(Sxn::VERSION).not_to be_empty
  end

  it "is accessible as a constant" do
    expect(defined?(Sxn::VERSION)).to eq("constant")
  end

  it "has a valid version value" do
<<<<<<< HEAD
    expect(Sxn::VERSION).to eq("0.3.0")
=======
    expect(Sxn::VERSION).to eq("0.4.0")
>>>>>>> dad436b5
  end
end

RSpec.describe "Version module" do
  it "defines VERSION constant in Sxn module" do
    expect(Sxn.constants).to include(:VERSION)
  end

  it "defines expected Sxn module methods" do
    # The Sxn module defines some utility methods for configuration and logging
    expected_methods = %i[config version logger logger= setup_logger load_config config= root lib_root]
    Sxn.methods
    Object.methods

    # Check that expected methods are present
    expected_methods.each do |method|
      expect(Sxn).to respond_to(method)
    end
  end
end<|MERGE_RESOLUTION|>--- conflicted
+++ resolved
@@ -21,11 +21,7 @@
   end
 
   it "has a valid version value" do
-<<<<<<< HEAD
-    expect(Sxn::VERSION).to eq("0.3.0")
-=======
     expect(Sxn::VERSION).to eq("0.4.0")
->>>>>>> dad436b5
   end
 end
 
